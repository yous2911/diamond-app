/**
 * Secure Authentication Service with bcrypt
 * Implements password hashing, validation, and account security
 */

import * as bcrypt from 'bcrypt';
import { db } from '../db/connection';
import { students } from '../db/schema';
import { eq, and, lt, gt } from 'drizzle-orm';
import * as crypto from 'crypto';
import { logger } from '../utils/logger';

interface LoginCredentials {
  email?: string;
  prenom?: string;
  nom?: string;
  password: string;
}

// This will now return the student object on success, not tokens
interface AuthResult {
  success: boolean;
  student?: any;
  error?: string;
  lockoutInfo?: {
    isLocked: boolean;
    remainingTime?: number;
    attemptsRemaining?: number;
  };
}

interface RegisterData {
  prenom: string;
  nom: string;
  email: string;
  password: string;
  dateNaissance: string;
  niveauActuel: string;
}

// Converted to an injectable class (no more 'static')
export class AuthService {
  private readonly SALT_ROUNDS = 12;
  private readonly MAX_LOGIN_ATTEMPTS = 5;
  private readonly LOCKOUT_DURATION = 15 * 60 * 1000; // 15 minutes

  /**
   * Hash password using bcrypt with secure salt rounds
   */
  async hashPassword(password: string): Promise<string> {
    // Password policy will be enforced by Zod schema at the route level
    return await bcrypt.hash(password, this.SALT_ROUNDS);
  }

  /**
   * Verify password against hash
   */
  async verifyPassword(password: string, hash: string): Promise<boolean> {
    if (!password || !hash) {
      return false;
    }

    return await bcrypt.compare(password, hash);
  }

  /**
   * Check if account is locked
   */
  async isAccountLocked(studentId: number): Promise<boolean> {
    const student = await db.select()
      .from(students)
      .where(eq(students.id, studentId))
      .limit(1);

    if (student.length === 0) return false;

    const lockedUntil = student[0].lockedUntil;
    if (!lockedUntil) return false;

    return new Date() < new Date(lockedUntil);
  }

  /**
   * Lock account after failed attempts
   */
  async lockAccount(studentId: number): Promise<void> {
    const lockUntil = new Date(Date.now() + this.LOCKOUT_DURATION);
    
    await db.update(students)
      .set({
        lockedUntil: lockUntil,
        failedLoginAttempts: this.MAX_LOGIN_ATTEMPTS
      })
      .where(eq(students.id, studentId));
  }

  /**
   * Increment failed login attempts
   */
  async incrementFailedAttempts(studentId: number): Promise<number> {
    const student = await db.select()
      .from(students)
      .where(eq(students.id, studentId))
      .limit(1);

    if (student.length === 0) return 0;

    const newAttempts = (student[0].failedLoginAttempts || 0) + 1;

    await db.update(students)
      .set({ failedLoginAttempts: newAttempts })
      .where(eq(students.id, studentId));

    // Lock account if max attempts reached
    if (newAttempts >= this.MAX_LOGIN_ATTEMPTS) {
      await this.lockAccount(studentId);
    }

    return newAttempts;
  }

  /**
   * Reset failed login attempts on successful login
   */
  async resetFailedAttempts(studentId: number): Promise<void> {
    await db.update(students)
      .set({
        failedLoginAttempts: 0,
        lockedUntil: null
      })
      .where(eq(students.id, studentId));
  }

  /**
   * Register new student with secure password
   */
  async registerStudent(data: RegisterData): Promise<AuthResult> {
    try {
      // Check if email already exists
      const existingStudent = await db.select()
        .from(students)
        .where(eq(students.email, data.email))
        .limit(1);

      if (existingStudent.length > 0) {
        return {
          success: false,
          error: 'Un compte avec cette adresse email existe déjà'
        };
      }
<<<<<<< HEAD
      
=======

>>>>>>> 1649c772
      // Hash password
      const passwordHash = await this.hashPassword(data.password);

      // Create student
      const newStudentResult = await db.insert(students).values({
        prenom: data.prenom,
        nom: data.nom,
        email: data.email,
        passwordHash,
        dateNaissance: new Date(data.dateNaissance),
        niveauActuel: data.niveauActuel,
        niveauScolaire: data.niveauActuel,
        totalPoints: 0,
        serieJours: 0,
        mascotteType: 'dragon'
      });

      const studentId = newStudentResult[0].insertId;
<<<<<<< HEAD
      
=======

>>>>>>> 1649c772
      // The service now returns the student data, not tokens.
      return {
        success: true,
        student: {
          id: studentId,
          prenom: data.prenom,
          nom: data.nom,
          email: data.email,
          niveauActuel: data.niveauActuel
        }
      };

    } catch (error) {
      logger.error('Registration error:', error);
      return {
        success: false,
        error: 'Erreur lors de la création du compte'
      };
    }
  }

  /**
   * Authenticate student with secure password verification
   */
  async authenticateStudent(credentials: LoginCredentials): Promise<AuthResult> {
    try {
      let student;

      // Find student by email or name combination
      if (credentials.email) {
        const result = await db.select()
          .from(students)
          .where(eq(students.email, credentials.email))
          .limit(1);
        student = result[0];
      } else if (credentials.prenom && credentials.nom) {
        // Legacy support for name-based login
        const result = await db.select()
          .from(students)
          .where(
            and(
              eq(students.prenom, credentials.prenom),
              eq(students.nom, credentials.nom)
            )
          )
          .limit(1);
        student = result[0];
      }

      if (!student) {
        return {
          success: false,
          error: 'Identifiants incorrects'
        };
      }

      // Check if account is locked
      const isLocked = await this.isAccountLocked(student.id);
      if (isLocked) {
        return {
          success: false,
          error: 'Compte temporairement verrouillé. Veuillez réessayer plus tard.',
          lockoutInfo: {
            isLocked: true,
            remainingTime: student.lockedUntil ? 
              Math.max(0, new Date(student.lockedUntil).getTime() - Date.now()) : 0
          }
        };
      }

      // Verify password
      if (!student.passwordHash) {
        // Legacy user without password - require password setup
        return {
          success: false,
          error: 'Veuillez configurer un mot de passe pour ce compte'
        };
      }

      const isPasswordValid = await this.verifyPassword(credentials.password, student.passwordHash);

      if (!isPasswordValid) {
        // Increment failed attempts
        const attempts = await this.incrementFailedAttempts(student.id);
        const remainingAttempts = this.MAX_LOGIN_ATTEMPTS - attempts;

        return {
          success: false,
          error: 'Mot de passe incorrect',
          lockoutInfo: {
            isLocked: false,
            attemptsRemaining: Math.max(0, remainingAttempts)
          }
        };
      }

      // Successful login - reset failed attempts
      await this.resetFailedAttempts(student.id);

      // Update last access
      await db.update(students)
        .set({
          dernierAcces: new Date(),
          estConnecte: true
        })
        .where(eq(students.id, student.id));

      // The service now returns the full student object. Token generation is moved to the route.
      return {
        success: true,
        student: {
          id: student.id,
          prenom: student.prenom,
          nom: student.nom,
          email: student.email,
          niveauActuel: student.niveauActuel,
          totalPoints: student.totalPoints,
          serieJours: student.serieJours,
          mascotteType: student.mascotteType
        }
      };

    } catch (error) {
      logger.error('Authentication error:', error);
      return {
        success: false,
        error: 'Erreur d\'authentification'
      };
    }
  }

  /**
   * Logout student
   */
  async logoutStudent(studentId: number): Promise<void> {
    await db.update(students)
      .set({ estConnecte: false })
      .where(eq(students.id, studentId));
  }

  /**
   * Generate password reset token
   */
  async generatePasswordResetToken(email: string): Promise<string | null> {
    const student = await db.select()
      .from(students)
      .where(eq(students.email, email))
      .limit(1);

    if (student.length === 0) {
      return null;
    }

    const resetToken = crypto.randomBytes(32).toString('hex');
    const resetExpires = new Date(Date.now() + 60 * 60 * 1000); // 1 hour

    await db.update(students)
      .set({
        passwordResetToken: resetToken,
        passwordResetExpires: resetExpires
      })
      .where(eq(students.id, student[0].id));

    return resetToken;
  }

  /**
   * Reset password using token
   */
  async resetPassword(token: string, newPassword: string): Promise<boolean> {
    const student = await db.select()
      .from(students)
      .where(
        and(
          eq(students.passwordResetToken, token),
          gt(students.passwordResetExpires, new Date())
        )
      )
      .limit(1);

    if (student.length === 0) {
      return false;
    }

    const passwordHash = await this.hashPassword(newPassword);

    await db.update(students)
      .set({
        passwordHash,
        passwordResetToken: null,
        passwordResetExpires: null,
        failedLoginAttempts: 0,
        lockedUntil: null
      })
      .where(eq(students.id, student[0].id));

    return true;
  }
}<|MERGE_RESOLUTION|>--- conflicted
+++ resolved
@@ -148,11 +148,7 @@
           error: 'Un compte avec cette adresse email existe déjà'
         };
       }
-<<<<<<< HEAD
-      
-=======
-
->>>>>>> 1649c772
+
       // Hash password
       const passwordHash = await this.hashPassword(data.password);
 
@@ -171,11 +167,7 @@
       });
 
       const studentId = newStudentResult[0].insertId;
-<<<<<<< HEAD
-      
-=======
-
->>>>>>> 1649c772
+
       // The service now returns the student data, not tokens.
       return {
         success: true,
