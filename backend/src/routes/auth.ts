--- conflicted
+++ resolved
@@ -1,7 +1,4 @@
-<<<<<<< HEAD
-=======
-
->>>>>>> 1649c772
+
 import { FastifyInstance, FastifyRequest, FastifyReply } from 'fastify';
 import { z } from 'zod';
 import { authSchemas, loginSchema, registerSchema } from '../schemas/auth.schema';
@@ -104,18 +101,12 @@
         const { student } = authResult;
         const payload = { studentId: student.id, email: student.email };
 
-<<<<<<< HEAD
+        const { student } = authResult;
+        const payload = { studentId: student.id, email: student.email };
+
         const accessToken = await reply.jwtSign(payload);
         const refreshToken = await (fastify as any).refreshJwt.sign({ ...payload, type: 'refresh' });
-        
-=======
-        const { student } = authResult;
-        const payload = { studentId: student.id, email: student.email };
-
-        const accessToken = await reply.jwtSign(payload);
-        const refreshToken = await (fastify as any).refreshJwt.sign({ ...payload, type: 'refresh' });
-
->>>>>>> 1649c772
+
         (reply as any).setAuthCookies(accessToken, refreshToken);
 
         return reply.status(201).send({
@@ -157,11 +148,11 @@
             },
           });
         }
-<<<<<<< HEAD
         
-=======
-
->>>>>>> 1649c772
+        const decoded = await (fastify as any).refreshJwt.verify(refreshToken);
+        const payload = { studentId: decoded.studentId, email: decoded.email };
+        const newAccessToken = await reply.jwtSign(payload);
+
         const decoded = await (fastify as any).refreshJwt.verify(refreshToken);
         const payload = { studentId: decoded.studentId, email: decoded.email };
         const newAccessToken = await reply.jwtSign(payload);
@@ -312,11 +303,7 @@
     ) => {
       // The user object is decorated by the authenticate middleware
       const user = request.user as any;
-<<<<<<< HEAD
-      
-=======
-
->>>>>>> 1649c772
+
       return reply.send({
         success: true,
         data: {
@@ -353,11 +340,7 @@
       reply: FastifyReply
     ) => {
       const { studentId } = request.params;
-<<<<<<< HEAD
-      
-=======
-
->>>>>>> 1649c772
+
       // Production logic should fetch student data securely
       // This is a placeholder and should be implemented properly
       const id = parseInt(studentId);
@@ -368,11 +351,7 @@
       // Example:
       // const student = await studentService.findById(id);
       // if (!student) return reply.status(404).send({ error: 'Student not found' });
-<<<<<<< HEAD
-      
-=======
-
->>>>>>> 1649c772
+
       return reply.status(501).send({
         success: false,
         error: {
